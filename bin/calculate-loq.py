

import pandas as pd
import os
import sys
import numpy as np
import matplotlib.pyplot as plt
from tqdm import tqdm
import argparse
import random
from lmfit import Minimizer, Parameters
<<<<<<< HEAD
from lmfit.models import LinearModel

plt.style.use('seaborn-whitegrid')
=======
plt.style.use('seaborn-v0_8-whitegrid')
>>>>>>> 73cfdc11

np.random.seed(8888)
random.seed(8888)

# Force warnings (other than FutureWarning) to kill the script; this allows debugging numpy warnings.
#import warnings
#warnings.simplefilter("error")
#warnings.simplefilter("ignore", FutureWarning)

# detect whether the file is Encyclopedia output or Skyline report, then read it in appropriately
def read_input(filename, col_conc_map_file):
    with open(filename, 'r') as f:
        header_line = f.readline()

    # if numFragments is a column, it's an Encyclopedia file
    if 'numFragments' in header_line:
        sys.stdout.write('Input identified as EncyclopeDIA *.elib.peptides.txt filetype.\n')

        df = pd.read_csv(filename, sep=None, engine='python')
        df = df.drop(['numFragments', 'Protein'], axis=1)  # make a quantitative df with just curve points and peptides
        col_conc_map = pd.read_csv(col_conc_map_file)
        df = df.rename(columns=col_conc_map.set_index('filename')['concentration'])  # map filenames to concentrations
        df = df.rename(columns={'Peptide': 'peptide'})
        df_melted = pd.melt(df, id_vars=['peptide'])
        df_melted.columns = ['peptide', 'curvepoint', 'area']
        df_melted = df_melted[df_melted['curvepoint'].isin(col_conc_map['concentration'])]

    # require columns for File Name, Total Area Fragment, Peptide Sequence
    # TODO: option for Total Area Ratio?
    elif all(col in header_line for col in ['Total Area Fragment', 'Peptide Sequence', 'File Name']):
        sys.stdout.write('Input identified as Skyline export filetype. \n')

        df_melted = pd.read_csv(filename)
        df_melted.rename(columns={'File Name': 'filename'}, inplace=True)
        col_conc_map = pd.read_csv(col_conc_map_file)

        # remove any data for which there isn't a map key
        df_melted = df_melted[df_melted['filename'].isin(col_conc_map['filename'])]

        # map filenames to concentrations
        df_melted = pd.merge(df_melted, col_conc_map, on='filename', how='outer')

        # clean up column names to match downstream convention
        df_melted.rename(columns={'Total Area Fragment': 'area',
                                  'Peptide Sequence': 'peptide',
                                  'concentration': 'curvepoint'}, inplace=True)

        # remove points that didn't have a mapping (NA)
        df_melted['curvepoint'].replace('', np.nan, inplace=True)
        df_melted.dropna(subset=['curvepoint'], inplace=True)

        df_melted['area'].fillna(0, inplace=True)  # replace NA with 0

    # dia-nn output
    elif 'Stripped.Sequence' in header_line:
        sys.stdout.write('Input identified as DIA-NN *.pr_matrix.tsv filetype.\n')

        df = pd.read_table(filename, sep=None, engine='python')
        df = df.drop(['Protein.Group',
            'Protein.Ids',
            'Protein.Names',
            'Genes',
            'First.Protein.Description',
            'Proteotypic',
            'Stripped.Sequence',
            'Precursor.Charge',
            'Precursor.Id'], 1)  # make a quantitative df with just curve points and peptides
        col_conc_map = pd.read_csv(col_conc_map_file)
        df = df.rename(columns=col_conc_map.set_index('filename')['concentration'])  # map filenames to concentrations
        df = df.rename(columns={'Modified.Sequence': 'peptide'})
        df_melted = pd.melt(df, id_vars=['peptide'])
        df_melted.columns = ['peptide', 'curvepoint', 'area']
        df_melted = df_melted[df_melted['curvepoint'].isin(col_conc_map['concentration'])]

        # remove colons in Unimod description, e.g. "AAVDC(UniMod:4)EC(UniMod:4)EFQNLEHNEK.png"
        df_melted['peptide'] = df_melted['peptide'].str.replace(':', '')
        #print(df_melted.head())

    # convert the curve points to numbers so that they sort correctly
    df_melted['curvepoint'] = pd.to_numeric(df_melted['curvepoint'])

    # replace NaN values with zero
    # TODO: is this appropriate? it's required for lmfit in any case
    df_melted['area'] = df_melted['area'].fillna(0)

    return df_melted


# associates a multiplier value to the curvepoint a la single-point calibration
def associate_multiplier(df, multiplier_file):
    mutliplier_df = pd.read_csv(multiplier_file)

    # merge the multiplier with the data frame
    merged_df = pd.merge(df, mutliplier_df, on='peptide', how='inner')
    merged_df['curvepoint_multiplied'] = merged_df['curvepoint'] * merged_df['multiplier']
    multiplied_df = merged_df[['peptide', 'curvepoint_multiplied', 'area']]
    multiplied_df.columns = ['peptide', 'curvepoint', 'area']

    return multiplied_df


def linregress(data):
    x = data["curvepoint"]
    y = data["area"]
    w = data["weight"]

    model = LinearModel()

    pars = model.guess(y, x=x)
    result = model.fit(y, pars, x=x, weights=w)

    return result.params["slope"].value, result.params["intercept"].value


# yang's solve for the piecewise fit using lmfit Minimize function
def fit_by_lmfit_yang(x, y):

    def fcn2min(params, x, data, weight):
        a = params['a'].value
        b = params['b'].value
        c = params['c'].value
        model = np.maximum(c, a*x+b)
        return (model-data) * weight

    # parameter initialization
    def initialize_params(x, y, weights):
        subsetdf = pd.DataFrame({"curvepoint": pd.to_numeric(x), "area": y, "weight": weights})

        # Initial guess for where noise is
        curvepoints = list(sorted(subsetdf["curvepoint"].unique()))
        noise_mask = subsetdf["curvepoint"].apply(lambda x: x in curvepoints[:2])

        noise_intercept = np.mean(subsetdf["area"][noise_mask])

        # Use linear regression above intersection
        reg_data = subsetdf[~noise_mask]
        linear_slope, linear_intercept = linregress(reg_data)

        if noise_intercept <= linear_intercept:
            noise_intercept = linear_intercept * 1.05

        return linear_slope, linear_intercept, noise_intercept

    weights = np.minimum(1 / (np.asarray(np.sqrt(x), dtype=float)+np.finfo(float).eps), 1000)  # inverse weights

    params = Parameters()
    initial_a, initial_b, initial_c = initialize_params(x,y,weights)
    initial_cminusb = initial_c - initial_b
    params.add('a', value=initial_a, min=0.0, vary=True)  # slope signal
    params.add('b', value=initial_b, vary=True)  # intercept signal
    params.add('c_minus_b', value=initial_cminusb, min=0.0, vary=True)
    params.add('c', expr='b + c_minus_b')

    minner = Minimizer(fcn2min, params, fcn_args=(x, y, weights))
    result = minner.minimize()

    return result, minner


# find the intersection of the noise and linear regime
def calculate_lod(model_params, df, std_mult):

    m_noise, b_noise, m_linear, b_linear = model_params

    # calculate the standard deviation for the noise segment
    if (m_noise - m_linear) == 0:
        intersection = np.inf
    else:
        intersection = (b_linear-b_noise) / (m_noise-m_linear)
    std_noise = np.std(df['area'].loc[(df['curvepoint'].astype(float) < intersection)])

    if m_linear <= 0:  # catch edge cases where there is only noise in the curve
        LOD = float('Inf')
    else:
        LOD = (b_noise + (std_mult*std_noise) - b_linear) / m_linear
    lod_results = [LOD, std_noise]

    # LOD edge cases
    curve_points = set(list(df['curvepoint']))
    curve_points.remove(min(curve_points))
    curve_points.remove(max(curve_points))  # now max is 2nd highest point
    if LOD > max(x):  # if the intersection is higher than the top point of the curve or is a negative number,
        lod_results = [float('Inf'), float('Inf')]
    elif LOD < float(min(curve_points)):  # if there's not at least two points below the LOD
        lod_results = [float('Inf'), float('Inf')]

    return lod_results


# find the intersection of the noise and linear regime
def calculate_loq(model_params, boot_results, cv_thresh=0.2):

    # initialize the known LOD and a 'blank' LOQ
    LOD = model_params[4]
    LOQ = float('Inf')

    if boot_results.empty:
        LOQ = float('Inf')
    else:
        # subset the bootstrap results for just those values above the LOD
        boot_subset = boot_results[(boot_results['boot_x']>LOD) & (boot_results['boot_cv']< cv_thresh)]

        if boot_subset.empty:
            LOQ = float('Inf')
        else:
            LOQ = boot_subset['boot_x'].min()

            # LOQ edge cases
            if LOQ >= boot_results['boot_x'].max() or LOQ <= 0:
                LOQ = float('Inf')

    return LOQ


# determine prediction interval by bootstrapping
def bootstrap_many(df, new_x, num_bootreps=100):

    def bootstrap_once(df, new_x, iter_num):

#        resampled_df = df.sample(n=len(df), replace=True)

        while True:
            resampled_df = df.sample(n=len(df), replace=True)
            if resampled_df['area'].nunique() > 1:
                break

        boot_x = np.array(resampled_df['curvepoint'], dtype=float)
        boot_y = np.array(resampled_df['area'], dtype=float)
        fit_result, mini_result = fit_by_lmfit_yang(boot_x, boot_y)
        new_intersection = float('Inf')

        if fit_result.params['a'].value > 0:
            new_intersection = (fit_result.params['b'].value - fit_result.params['c'].value) /\
                               (0. - fit_result.params['a'].value)

            # consider some special edge cases
            if new_intersection > max(boot_x) or new_intersection < 0.:
                new_intersection = float('Inf')

        yresults = []
        for i in new_x:
            if np.isnan(i):
                pred_y = np.nan
            elif i <= new_intersection:  # if the new_x is in the noise,
                pred_y = fit_result.params['c'].value
            elif i > new_intersection:
                pred_y = (fit_result.params['a'].value*i) + fit_result.params['b'].value
            yresults.append(pred_y)
        iter_results = pd.DataFrame(data={'boot_x': new_x, iter_num: yresults})

        return iter_results

    if df.empty or np.isnan(new_x).any():
        boot_summary = pd.DataFrame(columns=['boot_x', 'count', 'mean', 'std', 'min',
                                             '5%', '50%', '95%', 'max', 'boot_cv'])

    else:
        # Bootstrap the data (e.g. resample the data with replacement), eval prediction (new_y) at each new_x
        boot_results = pd.DataFrame(data={'boot_x': new_x})
        for i in range(num_bootreps):
            iteration_results = bootstrap_once(df, new_x, i)

            boot_results = pd.merge(boot_results, iteration_results, on='boot_x')

        # reshape the bootstrap results to be columns=boot_x and rows=boot_y results (each iteration is a row)
        boot_results = boot_results.T
        boot_results.columns = boot_results.iloc[0]
        boot_results = boot_results.drop(['boot_x'], axis='rows')

        # calculate lower and upper 95% PI
        boot_summary = (boot_results.describe(percentiles=[.05, .95])).T
        boot_summary['boot_x'] = boot_summary.index

        # calculate the bootstrapped CV
        boot_summary['boot_cv'] = boot_summary['std']/boot_summary['mean']

    return boot_summary


# plot results
def build_plots(x, y, model_results, boot_results, std_mult):

    SMALL_SIZE = 18
    MEDIUM_SIZE = 20
    BIGGER_SIZE = 22

    plt.rc('font', size=SMALL_SIZE)  # controls default text sizes
    plt.rc('axes', titlesize=SMALL_SIZE)  # fontsize of the axes title
    plt.rc('axes', labelsize=MEDIUM_SIZE)  # fontsize of the x and y labels
    plt.rc('xtick', labelsize=SMALL_SIZE)  # fontsize of the tick labels
    plt.rc('ytick', labelsize=SMALL_SIZE)  # fontsize of the tick labels
    plt.rc('legend', fontsize=SMALL_SIZE)  # legend fontsize
    plt.rc('figure', titlesize=BIGGER_SIZE)  # fontsize of the figure title

    plt.figure(figsize=(5, 7))
    plt.suptitle(peptide)

    slope_noise, intercept_noise, slope_linear, intercept_linear, LOD, std_noise, LOQ = model_results

    # plot a line given a slope and intercept
    def add_line_to_plot(slope, intercept, scale, setstyle='-', setcolor='k'):
        axes = plt.gca()
        xlims = np.array(axes.get_xlim())
        x_vals = np.arange(xlims[0], xlims[1], ((xlims[1] - xlims[0]) / 100))
        y_vals = intercept + slope * x_vals
        if scale == 'semilogx':
            plt.semilogx(x_vals, y_vals, linestyle=setstyle, color=setcolor)
        elif scale == 'loglog':
            plt.loglog(x_vals, y_vals, linestyle=setstyle, color=setcolor)
        else:
            plt.plot(x_vals, y_vals, linestyle=setstyle, color=setcolor)

    ###
    ### top plot: linear scale x axis
    plt.subplot(2, 1, 1)
    plt.plot(x, y, 'o')  # scatterplot of the data
    if not boot_results.empty:
        plt.fill_between(boot_results['boot_x'],
                         boot_results['mean']-boot_results['std'], boot_results['mean']+boot_results['std'],
                         color='y', alpha=0.3)
    add_line_to_plot(slope_noise, intercept_noise, 'linear', '-', 'g')  # add noise segment line
    add_line_to_plot(slope_noise, (intercept_noise + (std_mult*std_noise)), 'linear', '--', setcolor='0.5')
    if slope_linear > 0:  # add linear segment line
        add_line_to_plot(slope_linear, intercept_linear, 'linear', '-', 'g')

    plt.axvline(x=LOD,
                color='m',
                label=('LOD = %.3e' % LOD))

    plt.axvline(x=LOQ,
                color='c',
                label=('LOQ = %.3e' % LOQ))

    plt.ylabel('signal')

    # force axis ticks to be scientific notation so the plot is prettier
    plt.ticklabel_format(style='sci', axis='both', scilimits=(0, 0))

    plt.xlim(xmin=min(x)-max(x)*0.01)  # anchor x and y to 0-ish
    plt.ylim(ymin=min(y)-max(y)*0.01, ymax=(max(y))*1.05)


    ###
    ### bottom plot: bootstrapped CVs for discretized points
    plt.subplot(2, 1, 2)
    plt.plot(boot_results['boot_x'], boot_results['boot_cv'], marker='x', color='k', label='_nolegend_')

    plt.axvline(x=LOD,
                color='m',
                label=('LOD = %.3e' % LOD))

    plt.axvline(x=LOQ,
                color='c',
                label=('LOQ = %.3e' % LOQ))

    # add 20%CV reference line
    plt.axhline(y=0.20, color='r', linestyle='dashed')

    #plt.title(peptide, y=1.08)
    plt.xlabel('quantity')
    plt.ylabel('CV')

    # force axis ticks to be scientific notation so the plot is prettier
    plt.ticklabel_format(style='sci', axis='x', scilimits=(0, 0))

    plt.xlim(xmin=min(x)-max(x)*0.01)  # anchor x and y to 0-ish.
    if len(boot_results['boot_cv']) > 0:
        plt.ylim(ymin=-0.01,
                 ymax=(max(boot_results['boot_cv']*1.05)))

    # save the figure
    # add legend with LOD and LOQ values
    legend = plt.legend(loc=8, bbox_to_anchor=(0, -.75, 1., .102), ncol=2)
    plt.savefig(os.path.join(output_dir, peptide + '.png'),
                bbox_extra_artists=(legend,),
                bbox_inches='tight', pad_inches=0.75)
    #plt.show()
    plt.close()


# usage statement and input descriptions
parser = argparse.ArgumentParser(
    description='A  model for fitting calibration curve data. Takes calibration curve measurements as input, and \
                returns the Limit of Detection (LOD) and Limit of Quantitation (LOQ) for each peptide measured in \
                the calibration curve.',
    formatter_class=argparse.ArgumentDefaultsHelpFormatter)

parser.add_argument('curve_data', type=str,
                    help='a matrix containing peptides and their quantitative values across each curve point (currently\
                            supporting Encyclopedia *.elib.peptides.txt quant reports and Skyline export reports)')
parser.add_argument('filename_concentration_map', type=str,
                    help='a comma-delimited file containing maps between filenames and the concentration point \
                            they represent (two columns named "filename" and "concentration")')
parser.add_argument('--std_mult', default=2, type=float,
                    help='specify a multiplier of the standard deviation of the noise for determining limit of \
                    detection (LOD)')
parser.add_argument('--cv_thresh', default=0.2, type=float,
                    help='specify a coefficient of variation threshold for determining limit of quantitation (LOQ) \
                            (Note: this should be a decimal, not a percentage, e.g. 20%CV threshold should be input as \
                            0.2)')
parser.add_argument('--bootreps', default=100, type=int,
                    help='specify a number of times to bootstrap the data (Note: this must be an integer, e.g. to \
                            resample the data 100 times, the parameter value should be input as 100')
parser.add_argument('--multiplier_file', type=str,
                    help='use a single-point multiplier associated with the curve data peptides')
parser.add_argument('--output_path', default=os.getcwd(), type=str,
                    help='specify an output path for figures of merit and plots')
parser.add_argument('--plot', default='y', type=str,
                    help='yes/no (y/n) to create individual calibration curve plots for each peptide')
parser.add_argument('--verbose', default='n', type=str,
                    help='output a detailed summary of the bootstrapping step')

# parse arguments from command line
args = parser.parse_args()
raw_file = args.curve_data
col_conc_map_file = args.filename_concentration_map
cv_thresh = args.cv_thresh
std_mult = args.std_mult
bootreps = args.bootreps
multiplier_file = args.multiplier_file
output_dir = args.output_path
plot_or_not = args.plot
verbose = args.verbose

# read in the data
quant_df_melted = read_input(raw_file, col_conc_map_file)

# associate multiplier with the curvepoint ratio (if there is a multiplier provided)
if multiplier_file:
    quant_df_melted = associate_multiplier(quant_df_melted, multiplier_file)

# initialize empty data frame to store figures of merit
peptide_fom = pd.DataFrame(columns=['peptide', 'LOD', 'LOQ',
                                    'slope_linear', 'intercept_linear', 'intercept_noise',
                                    'stndev_noise'])

# and awwaayyyyy we go~
for peptide in tqdm(quant_df_melted['peptide'].unique()):

    subset = quant_df_melted.loc[(quant_df_melted['peptide'] == peptide)]  # subset the dataframe for that peptide

    if subset.empty:  # if the peptide is nan, skip it and move on to the next peptide
        continue

    # sort the dataframe with x values in strictly ascending order
    subset = subset.sort_values(by='curvepoint', ascending=True)

    # create the x and y arrays
    x = np.array(subset['curvepoint'], dtype=float)
    y = np.array(subset['area'], dtype=float)

    # TODO REPLACE WITH .iloc
    subset['curvepoint'] = subset['curvepoint'].astype(str)  # back to string

    # set up the model and the parameters (yang's lmfit minimize function approach)
    result, mini = fit_by_lmfit_yang(x,y)
    slope_noise = 0.0
    slope_linear = result.params['a'].value
    intercept_linear = result.params['b'].value
    intercept_noise = result.params['c'].value

    model_parameters = np.asarray([slope_noise, intercept_noise, slope_linear, intercept_linear])

    lod_vals = calculate_lod(model_parameters, subset, std_mult)
    LOD, std_noise = lod_vals
    model_parameters = np.append(model_parameters, lod_vals)

    # calculate coefficients of variation for discrete bins over the linear range (default bins=100)
    x_i = np.linspace(LOD if np.isfinite(LOD) else min(x), max(x), num=100, dtype=float)

    bootstrap_df = bootstrap_many(subset, new_x=x_i, num_bootreps=bootreps)

    if verbose == 'y':
        boot_summary.to_csv(path_or_buf=os.path.join(output_dir,
                                                     'bootstrapsummary_' + str(list(set(df['peptide']))[0]) + '.csv'),
                            index=True)

    LOQ = calculate_loq(model_parameters, bootstrap_df, cv_thresh)
    model_parameters = np.append(model_parameters, LOQ)

    if plot_or_not == 'y':
        # make a plot of the curve points and the fit, in both linear and log space
        #build_plots(x, y, model_parameters, bootstrap_df, std_mult)
        try:
            build_plots(x, y, model_parameters, bootstrap_df, std_mult)
            #continue
        except ValueError:
            sys.stderr.write('ERROR! Issue with peptide %s. \n' % peptide)


    # make a dataframe row with the peptide and its figures of merit
    new_row = [peptide, LOD, LOQ, slope_linear, intercept_linear, intercept_noise, std_noise]
    new_df_row = pd.DataFrame([new_row], columns=['peptide', 'LOD', 'LOQ',
                                                  'slope_linear', 'intercept_linear', 'intercept_noise',
                                                  'stndev_noise'])
    

#   peptide_fom = peptide_fom.append(new_df_row)
    peptide_fom = pd.concat([peptide_fom, new_df_row], ignore_index=True, axis=0)

peptide_fom.to_csv(path_or_buf=os.path.join(output_dir, 'figuresofmerit.csv'),
                   index=False)<|MERGE_RESOLUTION|>--- conflicted
+++ resolved
@@ -9,13 +9,9 @@
 import argparse
 import random
 from lmfit import Minimizer, Parameters
-<<<<<<< HEAD
 from lmfit.models import LinearModel
 
-plt.style.use('seaborn-whitegrid')
-=======
 plt.style.use('seaborn-v0_8-whitegrid')
->>>>>>> 73cfdc11
 
 np.random.seed(8888)
 random.seed(8888)
@@ -511,7 +507,7 @@
     new_df_row = pd.DataFrame([new_row], columns=['peptide', 'LOD', 'LOQ',
                                                   'slope_linear', 'intercept_linear', 'intercept_noise',
                                                   'stndev_noise'])
-    
+
 
 #   peptide_fom = peptide_fom.append(new_df_row)
     peptide_fom = pd.concat([peptide_fom, new_df_row], ignore_index=True, axis=0)
