## Usage

`calculate-loq  <curve_data> <filename_concentration_map>`


## Description

`calculate-loq` fits a piecewise prediction interval model to calibration
curve data. A horizontal "noise segment" is fit to model the background
signal from a blank or any concentration point below the LOD;
a positive-sloped "signal segment" is fit to model the linear range
from points with signal above the noise. The data is bootstrapped to
determine a mean and standard deviation for quantities above the LOD,
which are then used to calculate a coefficient of variation and
therefore an LOQ.


## Input Requirements

- `curve_data` – either the Encyclopedia `*.elib.peptides.txt` file or a
Skyline `\*.csv` custom export with peptides as rows, concentration
points as columns, and areas as values

- `filename_concentration_map` - a csv containing each filename as a row
with its corresponding concentration point in a second column.


## Output

The program writes files to the folder curvefits-output by default.
The following files will be created:

- `figures_of_merit.csv` – a file containing the peptides in one column
and their calculated LOQ in another.

- `*.png` – (optional) plots of each peptide calibration curve with the
fitted piecewise linear regression.

## Options

- `--std_mult`, default=2, type=float,
'specify a multiplier of the standard deviation of the noise for
determining limit of detection (LOD)'

- `--cv_thresh`, default=0.2, type=float,
'specify a coefficient of variation threshold for determining limit of
quantitation (LOQ) (Note: this should be a decimal, not a percentage,
e.g. 20% CV threshold should be input as 0.2)'

- `--bootreps`, default=100, type=int,
'specify a number of times to bootstrap the data (Note: this must be an
integer, e.g. to resample the data 100 times, the parameter value
should be input as 100'

- `--multiplier_file`, type=str,
'use a single-point multiplier associated with the curve data peptides'

- `--output_path`, default=os.getcwd(), type=str,
'specify an output path for figures of merit and plots'

- `--plot`, default='y', type=str,
'yes/no (y/n) to create individual calibration curve plots for each
peptide'

- `--verbose`, default='n', type=str,
'output a detailed summary of the bootstrapping step'


## Example

```python
python bin\calculate-loq.py data\one_protein.csv data\filename2concentration.csv --multiplier_file data\multiplier_file.csv
```

<<<<<<< HEAD
## For developers

### Setting up an environment

Use `conda` from anaconda/miniconda.

```shell
conda create -n matrix-matched-calcurves python=3.8
conda activate matrix-matched-calcurves

# Set up runtime requirements
conda install --file requirements.txt
```

### Running tests

```shell
conda activate matrix-matched-calcurves

# Set up development/test requirements
conda install --file requirements.txt --file tests/requirements.txt

pytest -s tests/
=======
**DOCKER.**

To build with Docker: `docker build -t matrix-matched_calcurves:latest .`

To run:

```bash
docker run --rm --user $(id -u):$(id -g) -v `pwd`:`pwd` -w `pwd` matrix-matched_calcurves:latest <curve_data> <filename_concentraion_map>
>>>>>>> 73cfdc11
```<|MERGE_RESOLUTION|>--- conflicted
+++ resolved
@@ -1,9 +1,9 @@
-## Usage
+**USAGE.**
 
 `calculate-loq  <curve_data> <filename_concentration_map>`
 
 
-## Description
+**DESCRIPTION.**
 
 `calculate-loq` fits a piecewise prediction interval model to calibration
 curve data. A horizontal "noise segment" is fit to model the background
@@ -15,7 +15,7 @@
 therefore an LOQ.
 
 
-## Input Requirements
+**INPUT REQUIREMENTS.**
 
 - `curve_data` – either the Encyclopedia `*.elib.peptides.txt` file or a
 Skyline `\*.csv` custom export with peptides as rows, concentration
@@ -25,7 +25,7 @@
 with its corresponding concentration point in a second column.
 
 
-## Output
+**OUTPUT.**
 
 The program writes files to the folder curvefits-output by default.
 The following files will be created:
@@ -36,7 +36,7 @@
 - `*.png` – (optional) plots of each peptide calibration curve with the
 fitted piecewise linear regression.
 
-## Options
+**OPTIONS.**
 
 - `--std_mult`, default=2, type=float,
 'specify a multiplier of the standard deviation of the noise for
@@ -66,37 +66,12 @@
 'output a detailed summary of the bootstrapping step'
 
 
-## Example
+**EXAMPLE.**
 
 ```python
 python bin\calculate-loq.py data\one_protein.csv data\filename2concentration.csv --multiplier_file data\multiplier_file.csv
 ```
 
-<<<<<<< HEAD
-## For developers
-
-### Setting up an environment
-
-Use `conda` from anaconda/miniconda.
-
-```shell
-conda create -n matrix-matched-calcurves python=3.8
-conda activate matrix-matched-calcurves
-
-# Set up runtime requirements
-conda install --file requirements.txt
-```
-
-### Running tests
-
-```shell
-conda activate matrix-matched-calcurves
-
-# Set up development/test requirements
-conda install --file requirements.txt --file tests/requirements.txt
-
-pytest -s tests/
-=======
 **DOCKER.**
 
 To build with Docker: `docker build -t matrix-matched_calcurves:latest .`
@@ -105,5 +80,4 @@
 
 ```bash
 docker run --rm --user $(id -u):$(id -g) -v `pwd`:`pwd` -w `pwd` matrix-matched_calcurves:latest <curve_data> <filename_concentraion_map>
->>>>>>> 73cfdc11
 ```